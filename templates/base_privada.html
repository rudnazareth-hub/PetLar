--- conflicted
+++ resolved
@@ -55,13 +55,12 @@
                             href="/admin/usuarios/listar">Usuários</a>
                     </li>
                     <li class="nav-item">
-<<<<<<< HEAD
                         <a class="nav-link {{ 'active' if '/admin/categorias/' in request.path else '' }}"
                             href="/admin/categorias/listar">Categorias</a>
-=======
+                    </li>
+                    <li class="nav-item">
                         <a class="nav-link {{ 'active' if '/admin/configuracoes' in request.path else '' }}"
                             href="/admin/configuracoes">Configurações</a>
->>>>>>> 10ca48f9
                     </li>
                     <li class="nav-item">
                         <a class="nav-link {{ 'active' if '/admin/tema' in request.path else '' }}"
