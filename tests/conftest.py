"""
Configurações e fixtures para testes pytest.

Fornece fixtures reutilizáveis e helpers para testes da aplicação.
"""
import pytest
from fastapi.testclient import TestClient
from fastapi import status
import os
import tempfile
from pathlib import Path
from typing import Optional
from util.perfis import Perfil

# Configurar banco de dados de teste ANTES de importar a aplicação
@pytest.fixture(scope="session", autouse=True)
def setup_test_database():
    """Configura banco de dados de teste em memória para toda a sessão"""
    # Criar arquivo temporário para o banco de testes
    test_db = tempfile.NamedTemporaryFile(mode='w', delete=False, suffix='.db')
    test_db_path = test_db.name
    test_db.close()

    # Configurar variável de ambiente para usar DB de teste
    os.environ['DATABASE_PATH'] = test_db_path

    # Desabilitar envio de e-mails durante testes
    os.environ['RESEND_API_KEY'] = ''

    # Configurar nível de log para testes
    os.environ['LOG_LEVEL'] = 'ERROR'

    yield test_db_path

    # Limpar: remover arquivo de banco após todos os testes
    try:
        os.unlink(test_db_path)
    except:
        pass


@pytest.fixture(scope="function", autouse=True)
def limpar_rate_limiter():
    """Limpa o rate limiter antes de cada teste para evitar bloqueios"""
    # Importar após configuração do banco de dados
    from routes.auth_routes import login_limiter, cadastro_limiter, esqueci_senha_limiter
    from routes.admin_usuarios_routes import admin_usuarios_limiter
    from routes.admin_backups_routes import admin_backups_limiter
    from routes.admin_configuracoes_routes import admin_config_limiter

    # Lista de todos os limiters
    limiters = [
        login_limiter,
        cadastro_limiter,
        esqueci_senha_limiter,
        admin_usuarios_limiter,
        admin_backups_limiter,
        admin_config_limiter,
    ]

    # Limpar antes do teste
    for limiter in limiters:
        limiter.limpar()

    yield

    # Limpar depois do teste também
    for limiter in limiters:
        limiter.limpar()


@pytest.fixture(scope="function", autouse=True)
def limpar_banco_dados():
    """Limpa todas as tabelas do banco antes de cada teste para evitar interferência"""
    # Importar após configuração do banco de dados
    from util.db_util import get_connection

    def _limpar_tabelas():
        """Limpa tabelas se elas existirem e reseta autoincrement"""
        with get_connection() as conn:
            cursor = conn.cursor()
            # Verificar se tabelas existem antes de limpar
            cursor.execute(
<<<<<<< HEAD
                "SELECT name FROM sqlite_master WHERE type='table' AND name IN ('tarefa', 'chamado', 'chamado_interacao', 'usuario', 'configuracao')"
=======
                "SELECT name FROM sqlite_master WHERE type='table'"
>>>>>>> 1ec50156
            )
            tabelas_existentes = [row[0] for row in cursor.fetchall()]

            # Limpar apenas tabelas que existem (respeitando foreign keys)
            # Ordem: primeiro as tabelas dependentes, depois as principais

            # Tabelas do PetLar (dependem de outras)
            if 'adocao' in tabelas_existentes:
                cursor.execute("DELETE FROM adocao")
            if 'visita' in tabelas_existentes:
                cursor.execute("DELETE FROM visita")
            if 'solicitacao' in tabelas_existentes:
                cursor.execute("DELETE FROM solicitacao")
            if 'animal' in tabelas_existentes:
                cursor.execute("DELETE FROM animal")
            if 'endereco' in tabelas_existentes:
                cursor.execute("DELETE FROM endereco")
            if 'abrigo' in tabelas_existentes:
                cursor.execute("DELETE FROM abrigo")
            if 'adotante' in tabelas_existentes:
                cursor.execute("DELETE FROM adotante")
            if 'raca' in tabelas_existentes:
                cursor.execute("DELETE FROM raca")
            if 'especie' in tabelas_existentes:
                cursor.execute("DELETE FROM especie")

            # Tabelas base
            if 'tarefa' in tabelas_existentes:
                cursor.execute("DELETE FROM tarefa")
            # Limpar chamado_interacao antes de chamado (devido à FK)
            if 'chamado_interacao' in tabelas_existentes:
                cursor.execute("DELETE FROM chamado_interacao")
            if 'chamado' in tabelas_existentes:
                cursor.execute("DELETE FROM chamado")
            if 'usuario' in tabelas_existentes:
                cursor.execute("DELETE FROM usuario")
            if 'configuracao' in tabelas_existentes:
                cursor.execute("DELETE FROM configuracao")

            # Resetar autoincrement (limpar sqlite_sequence se existir)
            cursor.execute(
                "SELECT name FROM sqlite_master WHERE type='table' AND name='sqlite_sequence'"
            )
            if cursor.fetchone():
                cursor.execute("DELETE FROM sqlite_sequence")

            conn.commit()

    # Limpar antes do teste
    _limpar_tabelas()

    yield

    # Limpar depois do teste também
    _limpar_tabelas()


@pytest.fixture(scope="function")
def client():
    """
    Cliente de teste FastAPI com sessão limpa para cada teste
    Importa app DEPOIS de configurar o banco de dados
    """
    # Importar aqui para garantir que as configurações de teste sejam aplicadas
    from main import app

    # Criar cliente de teste
    with TestClient(app) as test_client:
        yield test_client


@pytest.fixture
def usuario_teste():
    """Dados de um usuário de teste padrão"""
    return {
        "nome": "Usuario Teste",
        "email": "teste@example.com",
        "senha": "Senha@123",
        "perfil": Perfil.ADOTANTE.value  # Usa Enum Perfil
    }


@pytest.fixture
def admin_teste():
    """Dados de um admin de teste"""
    return {
        "nome": "Admin Teste",
        "email": "admin@example.com",
        "senha": "Admin@123",
        "perfil": Perfil.ADMIN.value  # Usa Enum Perfil
    }


@pytest.fixture
def criar_usuario(client):
    """
    Fixture que retorna uma função para criar usuários
    Útil para criar múltiplos usuários em um teste
    """
    def _criar_usuario(nome: str, email: str, senha: str, perfil: str = Perfil.ADOTANTE.value):
        """Cadastra um usuário via endpoint de cadastro"""
        response = client.post("/cadastrar", data={
            "perfil": perfil,
            "nome": nome,
            "email": email,
            "senha": senha,
            "confirmar_senha": senha
        }, follow_redirects=False)
        return response

    return _criar_usuario


@pytest.fixture
def fazer_login(client):
    """
    Fixture que retorna uma função para fazer login
    Retorna o cliente já autenticado
    """
    def _fazer_login(email: str, senha: str):
        """Faz login e retorna o cliente autenticado"""
        response = client.post("/login", data={
            "email": email,
            "senha": senha
        }, follow_redirects=False)
        return response

    return _fazer_login


@pytest.fixture
def cliente_autenticado(client, criar_usuario, fazer_login, usuario_teste):
    """
    Fixture que retorna um cliente já autenticado
    Cria um usuário e faz login automaticamente
    """
    # Criar usuário
    criar_usuario(
        usuario_teste["nome"],
        usuario_teste["email"],
        usuario_teste["senha"]
    )

    # Fazer login
    fazer_login(usuario_teste["email"], usuario_teste["senha"])

    # Retornar cliente autenticado
    return client


@pytest.fixture
def admin_autenticado(client, criar_usuario, fazer_login, admin_teste):
    """
    Fixture que retorna um cliente autenticado como admin
    """
    # Importar para manipular diretamente o banco
    from repo import usuario_repo
    from model.usuario_model import Usuario
    from util.security import criar_hash_senha

    # Criar admin diretamente no banco (pular validações de cadastro público)
    admin = Usuario(
        id=0,
        nome=admin_teste["nome"],
        email=admin_teste["email"],
        senha=criar_hash_senha(admin_teste["senha"]),
        perfil=Perfil.ADMIN.value  # Usa Enum Perfil
    )
    usuario_repo.inserir(admin)

    # Fazer login
    fazer_login(admin_teste["email"], admin_teste["senha"])

    # Retornar cliente autenticado
    return client


@pytest.fixture
def tarefa_teste():
    """Dados de uma tarefa de teste"""
    return {
        "titulo": "Tarefa de Teste",
        "descricao": "Descrição da tarefa de teste"
    }


@pytest.fixture
def criar_tarefa(cliente_autenticado):
    """
    Fixture que retorna uma função para criar tarefas
    Requer cliente autenticado
    """
    def _criar_tarefa(titulo: str, descricao: str = ""):
        """Cria uma tarefa via endpoint"""
        response = cliente_autenticado.post("/tarefas/cadastrar", data={
            "titulo": titulo,
            "descricao": descricao
        }, follow_redirects=False)
        return response

    return _criar_tarefa


@pytest.fixture
def vendedor_teste():
    """Dados de um vendedor de teste"""
    return {
        "nome": "Vendedor Teste",
        "email": "vendedor@example.com",
        "senha": "Vendedor@123",
        "perfil": Perfil.ABRIGO.value
    }


@pytest.fixture
def vendedor_autenticado(client, criar_usuario, fazer_login, vendedor_teste):
    """
    Fixture que retorna um cliente autenticado como vendedor
    """
    # Importar para manipular diretamente o banco
    from repo import usuario_repo
    from model.usuario_model import Usuario
    from util.security import criar_hash_senha

    # Criar vendedor diretamente no banco
    vendedor = Usuario(
        id=0,
        nome=vendedor_teste["nome"],
        email=vendedor_teste["email"],
        senha=criar_hash_senha(vendedor_teste["senha"]),
        perfil=Perfil.ABRIGO.value
    )
    usuario_repo.inserir(vendedor)

    # Fazer login
    fazer_login(vendedor_teste["email"], vendedor_teste["senha"])

    # Retornar cliente autenticado
    return client


@pytest.fixture
def foto_teste_base64():
    """
    Retorna uma imagem 1x1 pixel PNG válida em base64
    Útil para testes de upload de foto
    """
    # PNG 1x1 pixel transparente em base64
    return "data:image/png;base64,iVBORw0KGgoAAAANSUhEUgAAAAEAAAABCAYAAAAfFcSJAAAADUlEQVR42mNk+M9QDwADhgGAWjR9awAAAABJRU5ErkJggg=="


@pytest.fixture
def criar_backup():
    """
    Fixture que retorna uma função para criar backup de teste
    """
    def _criar_backup():
        """Cria um backup via util/backup_util"""
        from util import backup_util
        sucesso, mensagem = backup_util.criar_backup()
        return sucesso, mensagem

    return _criar_backup


# ===== TEST HELPERS - Funções auxiliares para assertions =====

def assert_permission_denied(response, expected_redirect: str = "/login"):
    """
    Helper para verificar se permissão foi negada.

    Verifica se resposta é 303 e redireciona para login ou página esperada.

    Args:
        response: Response object do TestClient
        expected_redirect: URL esperada de redirecionamento (padrão: /login)

    Example:
        >>> response = client.get("/admin/usuarios")
        >>> assert_permission_denied(response)
    """
    assert response.status_code == status.HTTP_303_SEE_OTHER
    assert response.headers["location"] == expected_redirect


def assert_redirects_to(response, expected_url: str, expected_status: int = status.HTTP_303_SEE_OTHER):
    """
    Helper para verificar redirecionamento.

    Args:
        response: Response object do TestClient
        expected_url: URL esperada de redirecionamento
        expected_status: Status code esperado (padrão: 303)

    Example:
        >>> response = client.post("/login", data={...})
        >>> assert_redirects_to(response, "/usuario")
    """
    assert response.status_code == expected_status
    assert response.headers.get("location") == expected_url


def assert_contains_text(response, text: str, case_sensitive: bool = False):
    """
    Helper para verificar se response contém texto.

    Args:
        response: Response object do TestClient
        text: Texto esperado no conteúdo
        case_sensitive: Se deve ser case-sensitive (padrão: False)

    Example:
        >>> response = client.get("/")
        >>> assert_contains_text(response, "bem-vindo")
    """
    content = response.text
    if not case_sensitive:
        assert text.lower() in content.lower()
    else:
        assert text in content


# ===== FIXTURES AVANÇADAS =====

@pytest.fixture
def dois_usuarios(client, criar_usuario):
    """
    Fixture que cria dois usuários de teste.

    Útil para testes que verificam isolamento de dados entre usuários.

    Returns:
        Tuple com dados dos dois usuários (dict, dict)
    """
    usuario1 = {
        "nome": "Usuario Um",
        "email": "usuario1@example.com",
        "senha": "Senha@123",
        "perfil": Perfil.ADOTANTE.value
    }
    usuario2 = {
        "nome": "Usuario Dois",
        "email": "usuario2@example.com",
        "senha": "Senha@456",
        "perfil": Perfil.ADOTANTE.value
    }

    # Criar ambos usuários
    criar_usuario(usuario1["nome"], usuario1["email"], usuario1["senha"])
    criar_usuario(usuario2["nome"], usuario2["email"], usuario2["senha"])

    return usuario1, usuario2


@pytest.fixture
def usuario_com_foto(cliente_autenticado, foto_teste_base64):
    """
    Fixture que retorna um cliente autenticado com foto de perfil.

    Returns:
        TestClient autenticado com foto já salva
    """
    # Atualizar foto do perfil
    response = cliente_autenticado.post(
        "/perfil/foto/atualizar",
        json={"imagem": foto_teste_base64},
        follow_redirects=False
    )

    # Verificar se foto foi salva com sucesso
    assert response.status_code in [status.HTTP_200_OK, status.HTTP_303_SEE_OTHER]

    return cliente_autenticado


@pytest.fixture
def obter_ultimo_backup():
    """
    Fixture que retorna função para obter último backup criado.

    Returns:
        Função que retorna dict com dados do último backup ou None
    """
    def _obter_ultimo_backup() -> Optional[dict]:
        """Obtém informações do último backup na pasta backups/"""
        from util import backup_util

        backups = backup_util.listar_backups()
        if not backups:
            return None

        # Retornar o mais recente (primeiro da lista)
        return backups[0]

    return _obter_ultimo_backup<|MERGE_RESOLUTION|>--- conflicted
+++ resolved
@@ -76,16 +76,12 @@
     from util.db_util import get_connection
 
     def _limpar_tabelas():
-        """Limpa tabelas se elas existirem e reseta autoincrement"""
+        """Limpa tabelas se elas existirem"""
         with get_connection() as conn:
             cursor = conn.cursor()
             # Verificar se tabelas existem antes de limpar
             cursor.execute(
-<<<<<<< HEAD
-                "SELECT name FROM sqlite_master WHERE type='table' AND name IN ('tarefa', 'chamado', 'chamado_interacao', 'usuario', 'configuracao')"
-=======
                 "SELECT name FROM sqlite_master WHERE type='table'"
->>>>>>> 1ec50156
             )
             tabelas_existentes = [row[0] for row in cursor.fetchall()]
 
@@ -115,22 +111,10 @@
             # Tabelas base
             if 'tarefa' in tabelas_existentes:
                 cursor.execute("DELETE FROM tarefa")
-            # Limpar chamado_interacao antes de chamado (devido à FK)
-            if 'chamado_interacao' in tabelas_existentes:
-                cursor.execute("DELETE FROM chamado_interacao")
-            if 'chamado' in tabelas_existentes:
-                cursor.execute("DELETE FROM chamado")
             if 'usuario' in tabelas_existentes:
                 cursor.execute("DELETE FROM usuario")
             if 'configuracao' in tabelas_existentes:
                 cursor.execute("DELETE FROM configuracao")
-
-            # Resetar autoincrement (limpar sqlite_sequence se existir)
-            cursor.execute(
-                "SELECT name FROM sqlite_master WHERE type='table' AND name='sqlite_sequence'"
-            )
-            if cursor.fetchone():
-                cursor.execute("DELETE FROM sqlite_sequence")
 
             conn.commit()
 
