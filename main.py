--- conflicted
+++ resolved
@@ -22,26 +22,10 @@
 from util.exceptions import FormValidationError
 
 # Repositórios
-<<<<<<< HEAD
 from repo import usuario_repo, configuracao_repo, tarefa_repo, chamado_repo, chamado_interacao_repo, indices_repo
 from repo import chat_sala_repo, chat_participante_repo, chat_mensagem_repo
-=======
-from repo import (
-    usuario_repo,
-    configuracao_repo,
-    tarefa_repo,
-    indices_repo,
-    especie_repo,
-    raca_repo,
-    abrigo_repo,
-    adotante_repo,
-    animal_repo,
-    endereco_repo,
-    solicitacao_repo,
-    adocao_repo,
-    visita_repo
-)
->>>>>>> 1ec50156
+from repo import especie_repo, raca_repo, abrigo_repo, adotante_repo, animal_repo, endereco_repo
+from repo import solicitacao_repo, adocao_repo, visita_repo
 
 # Rotas
 from routes.auth_routes import router as auth_router
@@ -95,7 +79,6 @@
     tarefa_repo.criar_tabela()
     logger.info("Tabela 'tarefa' criada/verificada")
 
-<<<<<<< HEAD
     chamado_repo.criar_tabela()
     logger.info("Tabela 'chamado' criada/verificada")
 
@@ -110,7 +93,7 @@
 
     chat_mensagem_repo.criar_tabela()
     logger.info("Tabela 'chat_mensagem' criada/verificada")
-=======
+
     # Tabelas específicas do PetLar
     especie_repo.criar_tabela()
     logger.info("Tabela 'especie' criada/verificada")
@@ -138,7 +121,7 @@
 
     visita_repo.criar_tabela()
     logger.info("Tabela 'visita' criada/verificada")
->>>>>>> 1ec50156
+
 
     # Criar índices para otimização de performance
     indices_repo.criar_indices()
